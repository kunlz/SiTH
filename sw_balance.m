--- conflicted
+++ resolved
@@ -45,20 +45,6 @@
 
             wa1 = theta_sat; % current soil water content
             vw1 = wc_s1 + IWS - wc_m1; % exceeded water
-
-<<<<<<< HEAD
-=======
-        % layer #1 new soil water content in unsaturated zone,
-        % and possible exceeded water downward to layer #2
-
-        % existed water column
-        d1.*wo1;
-        w1_unsat = wo(1) + IWS ./ (d1 .* whc); % soil water content of unsaturated zone
-        
-        if w1_unsat > 1
-            vw_1 = (w1_unsat - 1) .* (d1 .* whc); % exceeded soil water
-            w1_unsat = 1;
->>>>>>> 49f06448
         else
 
             % soil water content in unsaturated zone
